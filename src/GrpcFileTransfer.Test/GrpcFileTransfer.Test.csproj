<Project Sdk="Microsoft.NET.Sdk">

    <PropertyGroup>
        <TargetFramework>net9.0</TargetFramework>
        <ImplicitUsings>enable</ImplicitUsings>
        <Nullable>enable</Nullable>
        <IsPackable>false</IsPackable>
        <RootNamespace>Pulsar.GrpcFileTransfer.Test</RootNamespace>
        <AssemblyName>Pulsar.GrpcFileTransfer.Test</AssemblyName>
    </PropertyGroup>

    <ItemGroup>
        <PackageReference Include="FluentAssertions" Version="[7.0.0]" />
        <PackageReference Include="JunitXml.TestLogger" Version="5.0.0" />
        <PackageReference Include="Microsoft.AspNetCore.TestHost" Version="7.0.20" />
<<<<<<< HEAD
        <PackageReference Include="Microsoft.NET.Test.Sdk" Version="17.12.0" />
        <PackageReference Include="xunit" Version="2.9.0" />
=======
        <PackageReference Include="Microsoft.NET.Test.Sdk" Version="17.11.1" />
        <PackageReference Include="xunit" Version="2.9.3" />
>>>>>>> 839933d7
        <PackageReference Include="xunit.runner.visualstudio" Version="2.8.2">
            <IncludeAssets>runtime; build; native; contentfiles; analyzers; buildtransitive</IncludeAssets>
            <PrivateAssets>all</PrivateAssets>
        </PackageReference>
        <PackageReference Include="coverlet.collector" Version="6.0.2">
            <IncludeAssets>runtime; build; native; contentfiles; analyzers; buildtransitive</IncludeAssets>
            <PrivateAssets>all</PrivateAssets>
        </PackageReference>
    </ItemGroup>

    <ItemGroup>
      <ProjectReference Include="..\GrpcFileTransfer\GrpcFileTransfer.csproj" />
    </ItemGroup>

</Project><|MERGE_RESOLUTION|>--- conflicted
+++ resolved
@@ -13,13 +13,10 @@
         <PackageReference Include="FluentAssertions" Version="[7.0.0]" />
         <PackageReference Include="JunitXml.TestLogger" Version="5.0.0" />
         <PackageReference Include="Microsoft.AspNetCore.TestHost" Version="7.0.20" />
-<<<<<<< HEAD
         <PackageReference Include="Microsoft.NET.Test.Sdk" Version="17.12.0" />
-        <PackageReference Include="xunit" Version="2.9.0" />
-=======
+        <PackageReference Include="xunit" Version="2.9.3" />
         <PackageReference Include="Microsoft.NET.Test.Sdk" Version="17.11.1" />
         <PackageReference Include="xunit" Version="2.9.3" />
->>>>>>> 839933d7
         <PackageReference Include="xunit.runner.visualstudio" Version="2.8.2">
             <IncludeAssets>runtime; build; native; contentfiles; analyzers; buildtransitive</IncludeAssets>
             <PrivateAssets>all</PrivateAssets>
