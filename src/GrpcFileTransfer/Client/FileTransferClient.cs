--- conflicted
+++ resolved
@@ -1,7 +1,3 @@
-<<<<<<< HEAD
-using System.IO.Compression;
-=======
->>>>>>> 4d6bfcf1
 using Google.Protobuf;
 using Grpc.Core;
 using Grpc.Net.Client;
@@ -144,13 +140,6 @@
             _logger?.LogError("File {LocalFilepath} to be uploaded not found, stopping upload", localFilepath);
             throw new FileNotFoundException("Could not find file for upload", localFilepath);
         }
-<<<<<<< HEAD
-
-        try
-        {
-            _logger?.LogDebug("Starting upload of {} to fileId {}", localFilepath, fileId);
-=======
->>>>>>> 4d6bfcf1
 
         try
         {
@@ -162,16 +151,10 @@
             await using FileStream fileStream = File.OpenRead(localFilepath);
             _logger?.LogTrace("Opened read filestream for {}", localFilepath);
 
-<<<<<<< HEAD
         var chunk = new FileChunk();
         while (!chunk.IsLast)
         {
             cancellationToken.ThrowIfCancellationRequested();
-=======
-            int chunkSizeBytes = Utils.ChunkSize;
-            byte[] buffer = new byte[chunkSizeBytes];
->>>>>>> 4d6bfcf1
-
             var chunk = new FileChunk();
             for (long i = 0; i < fileStream.Length; i += chunkSizeBytes)
             {
